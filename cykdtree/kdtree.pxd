cimport numpy as np
from libcpp.vector cimport vector
from libcpp.pair cimport pair
from libcpp cimport bool
from libc.stdint cimport uint32_t, uint64_t, int64_t, int32_t

cdef extern from "<iostream>" namespace "std":
    cdef cppclass istream:
        pass

    cdef cppclass ostream:
        pass

# the following extern definitions adapted from
# http://stackoverflow.com/a/31009461/1382869
    
# obviously std::ios_base isn't a namespace, but this lets
# Cython generate the correct C++ code
cdef extern from "<iostream>" namespace "std::ios_base":
    cdef cppclass open_mode:
        pass
    cdef open_mode binary
    # you can define other constants as needed

cdef extern from "<fstream>" namespace "std":
    cdef cppclass ofstream(ostream):
        # constructors
        ofstream(const char*) except +
        ofstream(const char*, open_mode) except+

    cdef cppclass ifstream(istream):
        # constructors
        ifstream(const char*) except +
        ifstream(const char*, open_mode) except+


cdef extern from "c_kdtree.hpp":
    cdef cppclass Node:
        bool is_leaf
        uint32_t leafid
        uint32_t ndim
        double *left_edge
        double *right_edge
        uint64_t left_idx
        uint64_t children
        uint32_t split_dim
        double split
        Node* less
        Node* greater
        bool *periodic_left
        bool *periodic_right
        vector[vector[uint32_t]] left_neighbors
        vector[vector[uint32_t]] right_neighbors
        vector[uint32_t] all_neighbors
    cdef cppclass KDTree:
        uint64_t* all_idx
        uint64_t npts
        uint32_t ndim
        int64_t data_version
        uint32_t leafsize
        double* domain_left_edge
        double* domain_right_edge
        double* domain_width
        double* domain_mins
        double* domain_maxs
        bool* periodic
        bool any_periodic
        uint32_t num_leaves
        vector[Node*] leaves
        Node* root
<<<<<<< HEAD
        KDTree(double *pts, uint64_t *idx, uint64_t n, uint32_t m, uint32_t leafsize0,
               double *left_edge, double *right_edge, bool *periodic)
        KDTree(double *pts, uint64_t *idx, uint64_t n, uint32_t m, uint32_t leafsize0,
               double *left_edge, double *right_edge, bool *periodic, 
               bool use_sliding_midpoint)
=======
        KDTree(
            double *pts, uint64_t *idx, uint64_t n, uint32_t m,
            uint32_t leafsize0, double *left_edge, double *right_edge,
            bool *periodic, int64_t data_version)
>>>>>>> 196f2f7b
        KDTree(istream &ist)
        void serialize(ostream &os)
        double* wrap_pos(double* pos) nogil
        vector[uint32_t] get_neighbor_ids(double* pos) nogil
        Node* search(double* pos) nogil
        Node* search(double* pos, bool dont_wrap) nogil
        void consolidate_edges(double *leaves_le, double *leaves_re)


cdef class PyNode:
    cdef Node *_node
    cdef readonly np.uint32_t id
    cdef readonly np.uint64_t npts
    cdef readonly np.uint32_t ndim
    cdef readonly np.uint32_t num_leaves
    cdef readonly np.uint64_t start_idx
    cdef readonly np.uint64_t stop_idx
    cdef double *_domain_width
    cdef readonly object left_neighbors, right_neighbors
    cdef void _init_node(self, Node* node, uint32_t num_leaves,
                         double *domain_width)

cdef class PyKDTree:
    cdef KDTree *_tree
    cdef readonly uint64_t npts
    cdef readonly uint32_t ndim
    cdef readonly uint32_t num_leaves
    cdef readonly uint32_t leafsize
    cdef readonly int64_t data_version
    cdef double *_left_edge
    cdef double *_right_edge
    cdef bool *_periodic
    cdef readonly object leaves
    cdef readonly object _idx
    cdef void _init_tree(self, KDTree* tree)
    cdef void _make_tree(self, double *pts, bool use_sliding_midpoint)
    cdef void _make_leaves(self)
    cdef np.ndarray[np.uint32_t, ndim=1] _get_neighbor_ids(self, np.ndarray[double, ndim=1] pos)
    cdef np.ndarray[np.uint32_t, ndim=1] _get_neighbor_ids_3(self, np.float64_t pos[3])
    cdef PyNode _get(self, np.ndarray[double, ndim=1] pos)<|MERGE_RESOLUTION|>--- conflicted
+++ resolved
@@ -68,18 +68,13 @@
         uint32_t num_leaves
         vector[Node*] leaves
         Node* root
-<<<<<<< HEAD
-        KDTree(double *pts, uint64_t *idx, uint64_t n, uint32_t m, uint32_t leafsize0,
-               double *left_edge, double *right_edge, bool *periodic)
-        KDTree(double *pts, uint64_t *idx, uint64_t n, uint32_t m, uint32_t leafsize0,
-               double *left_edge, double *right_edge, bool *periodic, 
+        KDTree(double *pts, uint64_t *idx, uint64_t n, uint32_t m,
+               uint32_t leafsize0, double *left_edge, double *right_edge,
+               bool *periodic, int64_t data_version)
+        KDTree(double *pts, uint64_t *idx, uint64_t n, uint32_t m,
+               uint32_t leafsize0, double *left_edge, double *right_edge,
+               bool *periodic, int64_t data_version,
                bool use_sliding_midpoint)
-=======
-        KDTree(
-            double *pts, uint64_t *idx, uint64_t n, uint32_t m,
-            uint32_t leafsize0, double *left_edge, double *right_edge,
-            bool *periodic, int64_t data_version)
->>>>>>> 196f2f7b
         KDTree(istream &ist)
         void serialize(ostream &os)
         double* wrap_pos(double* pos) nogil
