--- conflicted
+++ resolved
@@ -512,14 +512,9 @@
   // KDTree() {}
   KDTree(double *pts, uint64_t *idx, uint64_t n, uint32_t m,
 	 uint32_t leafsize0, double *left_edge, double *right_edge,
-	 bool *periodic_left0, bool *periodic_right0,
-<<<<<<< HEAD
+	 bool *periodic_left0, bool *periodic_right0, int64_t dversion,
 	 double *domain_mins0, double *domain_maxs0,
 	 bool use_sliding_midpoint0 = false, bool dont_build = false)
-=======
-         double *domain_mins0, double *domain_maxs0, int64_t dversion,
-	 bool dont_build = false)
->>>>>>> 196f2f7b
   {
     is_partial = true;
     skip_dealloc_root = false;
@@ -576,12 +571,8 @@
 
   }
   KDTree(double *pts, uint64_t *idx, uint64_t n, uint32_t m, uint32_t leafsize0,
-	 double *left_edge, double *right_edge, bool *periodic0,
-<<<<<<< HEAD
+	 double *left_edge, double *right_edge, bool *periodic0, int64_t dversion,
 	 bool use_sliding_midpoint0 = false, bool dont_build = false)
-=======
-         int64_t dversion, bool dont_build = false)
->>>>>>> 196f2f7b
   {
     is_partial = false;
     skip_dealloc_root = false;
