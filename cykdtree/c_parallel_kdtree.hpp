#include "mpi.h"
#include <vector>
#include <math.h>
#include <stdint.h>
#include <iostream>
#include <cstdarg>
#include "c_parallel_utils.hpp"
//#include "c_kdtree.hpp"


void send_leafnode(int dp, Node *node) {
  int i = 0;
  uint32_t j, ndim = node->ndim;
  int *pe = (int*)malloc(ndim*sizeof(int));
  MPI_Send(&(node->ndim), 1, MPI_UNSIGNED, dp, i++, MPI_COMM_WORLD);
  MPI_Send(node->left_edge, ndim, MPI_DOUBLE, dp, i++, MPI_COMM_WORLD);
  MPI_Send(node->right_edge, ndim, MPI_DOUBLE, dp, i++, MPI_COMM_WORLD);
  for (j = 0; j < ndim; j++)
    pe[j] = (int)(node->periodic_left[j]);
  MPI_Send(pe, ndim, MPI_INT, dp, i++, MPI_COMM_WORLD);
  for (j = 0; j < ndim; j++)
    pe[j] = (int)(node->periodic_right[j]);
  MPI_Send(pe, ndim, MPI_INT, dp, i++, MPI_COMM_WORLD);
  for (j = 0; j < ndim; j++) {
    if (!(node->left_nodes[j]))
      pe[j] = 0;
    else 
      pe[j] = 1;
  }
  MPI_Send(pe, ndim, MPI_INT, dp, i++, MPI_COMM_WORLD);
  MPI_Send(&(node->leafid), 1, MPI_UNSIGNED, dp, i++, MPI_COMM_WORLD);
  free(pe);
}


Node* recv_leafnode(int sp) {
  int i = 0;
  uint32_t j, ndim;
  uint32_t leafid;
  MPI_Recv(&ndim, 1, MPI_UNSIGNED, sp, i++, MPI_COMM_WORLD, MPI_STATUS_IGNORE);
  int *pe = (int*)malloc(ndim*sizeof(int));
  bool *ple = (bool*)malloc(ndim*sizeof(bool));
  bool *pre = (bool*)malloc(ndim*sizeof(bool));
  double *re = (double*)malloc(ndim*sizeof(double));
  double *le = (double*)malloc(ndim*sizeof(double));
  std::vector<Node*> left_nodes;
  for (j = 0; j < ndim; j++)
    left_nodes.push_back(NULL);
  MPI_Recv(le, ndim, MPI_DOUBLE, sp, i++, MPI_COMM_WORLD, MPI_STATUS_IGNORE);
  MPI_Recv(re, ndim, MPI_DOUBLE, sp, i++, MPI_COMM_WORLD, MPI_STATUS_IGNORE);
  MPI_Recv(pe, ndim, MPI_INT, sp, i++, MPI_COMM_WORLD, MPI_STATUS_IGNORE);
  for (j = 0; j < ndim; j++)
    ple[j] = (bool)(pe[j]);
  MPI_Recv(pe, ndim, MPI_INT, sp, i++, MPI_COMM_WORLD, MPI_STATUS_IGNORE);
  for (j = 0; j < ndim; j++)
    pre[j] = (bool)(pe[j]);
  MPI_Recv(pe, ndim, MPI_INT, sp, i++, MPI_COMM_WORLD, MPI_STATUS_IGNORE);
  for (j = 0; j < ndim; j++) {
    if (pe[j] == 1)
      left_nodes[j] = new Node(); // empty place holder
  }
  MPI_Recv(&leafid, 1, MPI_UNSIGNED, sp, i++, MPI_COMM_WORLD,
	   MPI_STATUS_IGNORE);
  Node *node = new Node(ndim, le, re, ple, pre, 0, 0, leafid, left_nodes);
  free(pe);
  free(ple);
  free(pre);
  free(le);
  free(re);
  return node;
}


class ParallelKDTree
{
public:
  // Properties coordinating communication
  int rank;
  int size;
  int root;
  int rrank;
  int available;
  int *all_avail;
  bool is_root;
  int *leaf2rank;
  std::vector<int> proc_order;
  std::vector<uint32_t> leaf_count;
  // Properties specifying source/destination
  std::vector<std::vector<int> > lsplit;
  std::vector<std::vector<int> > rsplit;
  int src;
  std::vector<int> dst;
  std::vector<int> dst_past;
  std::vector<uint32_t> dst_nleaves_begin;
  std::vector<uint32_t> dst_nleaves_final;
  exch_rec src_exch;
  std::vector<exch_rec> dst_exch;
  int src_round;
  int nrounds;
  std::vector<exch_rec> my_splits;
  std::vector<exch_rec> all_splits;
  // Properties that are the same across all processes
  uint32_t ndim;
  uint32_t leafsize;
  double *total_domain_left_edge;
  double *total_domain_right_edge;
  double *total_domain_width;
  bool *total_periodic;
  bool total_any_periodic;
  uint32_t total_num_leaves;
  bool use_sliding_midpoint;
  // Properties of original data received by this process
  uint64_t inter_npts;
  double *inter_domain_left_edge;
  double *inter_domain_right_edge;
  double *inter_domain_mins;
  double *inter_domain_maxs;
  bool *inter_periodic_left;
  bool *inter_periodic_right;
  bool inter_any_periodic;
  // Properties for root node on this process
  uint64_t *orig_idx;
  KDTree *tree;
  uint64_t* all_idx;
  uint64_t local_npts;
  double *local_domain_left_edge;
  double *local_domain_right_edge;
  double *local_domain_mins;
  double *local_domain_maxs;
  bool *local_periodic_left;
  bool *local_periodic_right;
  bool local_any_periodic;
  uint64_t local_left_idx;

  // Convenience properties
  int* dummy;
  
  ParallelKDTree(double *pts, uint64_t *idx, uint64_t n, uint32_t m,
		 uint32_t leafsize0, double *left_edge, double *right_edge,
		 bool *periodic0, bool use_sliding_midpoint0 = false) {
    bool local_debug = true;
    double *all_pts = pts;
    MPI_Comm_size ( MPI_COMM_WORLD, &size);
    MPI_Comm_rank ( MPI_COMM_WORLD, &rank);
    init_mpi_exch_type();
    debug_msg(local_debug, "ParallelKDTree", "init");
    src = -1;
    src_exch = exch_rec();
    all_avail = NULL;
    tree = NULL;
    local_left_idx = 0;
    total_num_leaves = 0;
    leaf2rank = NULL;
    double _t0 = begin_time();
    all_avail = (int*)malloc(size*sizeof(int));
    nrounds = 0;
    // Determine root
    if (pts) {
      root = rank;
      is_root = true;
      for (int i = 0; i < size; i++) {
	if (i != rank)
	  MPI_Send(&root, 1, MPI_INT, i, 0, MPI_COMM_WORLD);
      }
      available = 0;
#ifdef NEW_VERSION
      all_idx = NULL;
      orig_idx = idx;
#else
      all_idx = idx;
      orig_idx = NULL;
#endif
      ndim = m;
      leafsize = leafsize0;
      inter_npts = n;
      local_npts = n;
      src_round = nrounds;
    } else {
      is_root = false;
      MPI_Recv(&root, 1, MPI_INT, MPI_ANY_SOURCE, 0, MPI_COMM_WORLD,
	       MPI_STATUS_IGNORE);
      available = 1;
      all_idx = NULL;
      orig_idx = NULL;
      ndim = m;
      leafsize = leafsize0;
      inter_npts = 0;
      local_npts = 0;
      src_round = -1;
    }
    nrounds++;
    // Get information about global process
    rrank = (rank - root + size) % size;
    MPI_Bcast(&ndim, 1, MPI_UNSIGNED, root, MPI_COMM_WORLD);
    MPI_Bcast(&leafsize, 1, MPI_UNSIGNED, root, MPI_COMM_WORLD);
    int dummy_flag = (int)(use_sliding_midpoint0);
    MPI_Bcast(&dummy_flag, 1, MPI_INT, root, MPI_COMM_WORLD);
    use_sliding_midpoint = (bool)(dummy_flag);
    // Allocate things
    dummy = (int*)malloc(ndim*sizeof(int));
    lsplit = std::vector<std::vector<int> >(ndim);
    rsplit = std::vector<std::vector<int> >(ndim);
    // Total properties
    total_domain_left_edge = (double*)malloc(ndim*sizeof(double));
    total_domain_right_edge = (double*)malloc(ndim*sizeof(double));
    total_domain_width = (double*)malloc(ndim*sizeof(double));
    total_periodic = (bool*)malloc(ndim*sizeof(bool));
    total_any_periodic = false;
    // Intermediate properties
    inter_domain_left_edge = (double*)malloc(ndim*sizeof(double));
    inter_domain_right_edge = (double*)malloc(ndim*sizeof(double));
    if (!(is_root)) {
      inter_domain_mins = (double*)malloc(ndim*sizeof(double));
      inter_domain_maxs = (double*)malloc(ndim*sizeof(double));
    }
    inter_periodic_left = (bool*)malloc(ndim*sizeof(bool));
    inter_periodic_right = (bool*)malloc(ndim*sizeof(bool));
    inter_any_periodic = false;
    // Local properties
    local_domain_left_edge = (double*)malloc(ndim*sizeof(double));
    local_domain_right_edge = (double*)malloc(ndim*sizeof(double));
    local_domain_mins = (double*)malloc(ndim*sizeof(double));
    local_domain_maxs = (double*)malloc(ndim*sizeof(double));
    local_periodic_left = (bool*)malloc(ndim*sizeof(bool));
    local_periodic_right = (bool*)malloc(ndim*sizeof(bool));
    local_any_periodic = false;
    // Domain information
    if (is_root) {
      memcpy(total_domain_left_edge, left_edge, ndim*sizeof(double));
      memcpy(total_domain_right_edge, right_edge, ndim*sizeof(double));
      memcpy(total_periodic, periodic0, ndim*sizeof(bool));
      memcpy(inter_domain_left_edge, left_edge, ndim*sizeof(double));
      memcpy(inter_domain_right_edge, right_edge, ndim*sizeof(double));
      inter_domain_mins = min_pts(all_pts, inter_npts, ndim);
      inter_domain_maxs = max_pts(all_pts, inter_npts, ndim);
      memcpy(inter_periodic_left, periodic0, ndim*sizeof(bool));
      memcpy(inter_periodic_right, periodic0, ndim*sizeof(bool));
      memcpy(local_domain_left_edge, left_edge, ndim*sizeof(double));
      memcpy(local_domain_right_edge, right_edge, ndim*sizeof(double));
      memcpy(local_domain_mins, inter_domain_mins, ndim*sizeof(double));
      memcpy(local_domain_maxs, inter_domain_maxs, ndim*sizeof(double));
      memcpy(local_periodic_left, periodic0, ndim*sizeof(bool));
      memcpy(local_periodic_right, periodic0, ndim*sizeof(bool));
      for (uint32_t d = 0; d < ndim; d++) {
	dummy[d] = (int)(total_periodic[d]);
	total_domain_width[d] = right_edge[d] - left_edge[d];
	if (total_periodic[d]) {
	  total_any_periodic = true;
	  lsplit[d].push_back(rank);
	  rsplit[d].push_back(rank);
	}
      }
      inter_any_periodic = total_any_periodic;
      local_any_periodic = total_any_periodic;
    } else {
      for (uint32_t d = 0; d < ndim; d++) {
	inter_periodic_left[d] = false;
	inter_periodic_right[d] = false;
	local_periodic_left[d] = false;
	local_periodic_right[d] = false;
      }
      inter_any_periodic = false;
      local_any_periodic = false;
    }
    MPI_Bcast(total_domain_left_edge, ndim, MPI_DOUBLE, root, MPI_COMM_WORLD);
    MPI_Bcast(total_domain_right_edge, ndim, MPI_DOUBLE, root, MPI_COMM_WORLD);
    MPI_Bcast(total_domain_width, ndim, MPI_DOUBLE, root, MPI_COMM_WORLD);
    MPI_Bcast(dummy, ndim, MPI_INT, root, MPI_COMM_WORLD);
    if (!(is_root)) {
      for (uint32_t d = 0; d < ndim; d++) {
	total_periodic[d] = (bool)(dummy[d]);
	if (total_periodic[d]) {
	  total_any_periodic = true;
	}
      }
    }
    end_time(_t0, "init");
    debug_msg(local_debug, "ParallelKDTree", "finished bcast");
    build_tree(all_pts);
  }
  ~ParallelKDTree() {
    if (tree)
      delete(tree);
    free(dummy);
    free(all_avail);
    if (rank != root) {
      if (all_idx)
	free(all_idx);
    }
#ifdef NEW_VERSION
    if (orig_idx)
      free(orig_idx);
#endif
    free(total_domain_left_edge);
    free(total_domain_right_edge);
    free(total_domain_width);
    free(total_periodic);
    free(inter_domain_left_edge);
    free(inter_domain_right_edge);
    free(inter_domain_mins);
    free(inter_domain_maxs);
    free(inter_periodic_left);
    free(inter_periodic_right);
    free(local_domain_left_edge);
    free(local_domain_right_edge);
    free(local_domain_mins);
    free(local_domain_maxs);
    free(local_periodic_left);
    free(local_periodic_right);
    if (leaf2rank)
      free(leaf2rank);
    free_mpi_exch_type();
  }

  void send_node_neighbors(int dp, Node *node) {
    int tag = 4*ndim*(dp*size+rank);
    uint32_t d;
    int j, s;
    uint32_t *ids = NULL;
    for (d = 0; d < ndim; d++) {
      // left
      s = (int)(node->left_neighbors[d].size());
      ids = (uint32_t*)realloc(ids, s*sizeof(uint32_t));
      for (j = 0; j < s; j++)
	ids[j] = node->left_neighbors[d][j];
      MPI_Send(&s, 1, MPI_INT, dp, tag++, MPI_COMM_WORLD);
      MPI_Send(ids, s, MPI_UNSIGNED, dp, tag++, MPI_COMM_WORLD);
      // right
      s = (int)(node->right_neighbors[d].size());
      ids = (uint32_t*)realloc(ids, s*sizeof(uint32_t));
      for (j = 0; j < s; j++)
	ids[j] = node->right_neighbors[d][j];
      MPI_Send(&s, 1, MPI_INT, dp, tag++, MPI_COMM_WORLD);
      MPI_Send(ids, s, MPI_UNSIGNED, dp, tag++, MPI_COMM_WORLD);
    }
    if (ids)
      free(ids);
  }

  void recv_node_neighbors(int sp, Node *node) {
    int tag = 4*ndim*(rank*size+sp);
    uint32_t d;
    int j, s;
    uint32_t *ids = NULL;
    for (d = 0; d < ndim; d++) {
      // left
      MPI_Recv(&s, 1, MPI_INT, sp, tag++, MPI_COMM_WORLD, MPI_STATUS_IGNORE);
      ids = (uint32_t*)realloc(ids, s*sizeof(uint32_t));
      MPI_Recv(ids, s, MPI_UNSIGNED, sp, tag++, MPI_COMM_WORLD,
	       MPI_STATUS_IGNORE);
      for (j = 0; j < s; j++)
	node->left_neighbors[d].push_back(ids[j]);
      // right
      MPI_Recv(&s, 1, MPI_INT, sp, tag++, MPI_COMM_WORLD, MPI_STATUS_IGNORE);
      ids = (uint32_t*)realloc(ids, s*sizeof(uint32_t));
      MPI_Recv(ids, s, MPI_UNSIGNED, sp, tag++, MPI_COMM_WORLD,
	       MPI_STATUS_IGNORE);
      for (j = 0; j < s; j++)
	node->right_neighbors[d].push_back(ids[j]);
    }
    if (ids)
      free(ids);
  }

  void add_dst(exch_rec e) {
    uint32_t i;
    rsplit[e.split_dim].clear();
    rsplit[e.split_dim].push_back(e.dst);
    for (i = 0; i < lsplit[e.split_dim].size(); i++) {
      if (lsplit[e.split_dim][i] == e.src)
	lsplit[e.split_dim][i] = e.dst;
    }
  }

  void add_src(exch_rec e) {
    uint32_t i, d;
    lsplit[e.split_dim].clear();
    lsplit[e.split_dim].push_back(e.src);
    for (d = 0; d < ndim; d++) {
      if (e.split_dim == d)
	continue;
      // Left
      for (i = 0; i < lsplit[d].size(); i++) {
	if (e.src == lsplit[d][i]) {
	  lsplit[d][i] = e.dst;
	}
      }
      // Right
      for (i = 0; i < rsplit[d].size(); i++) {
	if (e.src == rsplit[d][i]) {
	  rsplit[d][i] = e.dst;
	}
      }
    }
  }

  void add_split(exch_rec e) {
    uint32_t i, d;
    // if (rank == 0) {
    //   printf("Before\n");
    //   e.print();
    //   print_neighbors();
    // }
    if (e.dst == rank) {
      // Source
      add_src(e);
    } else if (e.src == rank) {
      // Destination
      add_dst(e);
    } else {
      // Another process
      for (d = 0; d < ndim; d++) {
	// Left
	for (i = 0; i < lsplit[d].size(); i++) {
	  if (e.src == lsplit[d][i]) {
	    if (e.split_dim == d) {
	      // Split is along shared dimension, use right of split
	      lsplit[d][i] = e.dst;
	    // } else if (e.split_val > local_domain_right_edge[e.split_dim]) {
	    //   // Split is farther right than domain, use left of split
	    //   lsplit[d][i] = e.src;
	    // } else if (e.split_val < local_domain_left_edge[e.split_dim]) {
	    //   // Split is farther left than domain, use right of split
	    //   lsplit[d][i] = e.dst;
	    } else {
	      // Use both left and right
	      lsplit[d].push_back(e.dst);
	    }
	  }
	}
	// Right
	for (i = 0; i < rsplit[d].size(); i++) {
	  if (e.src == rsplit[d][i]) {
	    if (e.split_dim == d) {
	      // Split is along shared dimension, use left of split
	      rsplit[d][i] = e.src;
	    // } else if (e.split_val > local_domain_right_edge[e.split_dim]) {
	    //   // Split is farther right than domain, use left of split
	    //   rsplit[d][i] = e.src;
	    // } else if (e.split_val < local_domain_left_edge[e.split_dim]) {
	    //   // Split is frather left than domain, use right of split
	    //   rsplit[d][i] = e.dst;
	    } else {
	      // Use both left and right
	      rsplit[d].push_back(e.dst);
	    }
	  }
	}
      }
    }
    // if (rank == 0) {
    //   printf("After\n");
    //   e.print();
    //   print_neighbors();
    // }
  }

  void print_neighbors() {
    uint32_t i, d;
    int rank, size;
    MPI_Comm_size ( MPI_COMM_WORLD, &size);
    MPI_Comm_rank ( MPI_COMM_WORLD, &rank);
    printf("%d: left = [", rank);
    for (d = 0; d < ndim; d++) {
      for (i = 0; i < lsplit[d].size(); i++)
	printf("%d ", (int)(lsplit[d][i]));
      printf(", ");
    }
    printf("]\n");
    printf("%d: right = [", rank);
    for (d = 0; d < ndim; d++) {
      for (i = 0; i < rsplit[d].size(); i++)
	printf("%d ", (int)(rsplit[d][i]));
      printf(", ");
    }
    printf("]\n");
  }


  void send_neighbors(int idst) {
    int np;
    uint32_t d;
    int tag = rank;
    // Left split
    for (d = 0; d < ndim; d++) {
      np = lsplit[d].size();
      MPI_Send(&np, 1, MPI_INT, idst, tag, MPI_COMM_WORLD);
      MPI_Send(&(lsplit[d][0]), np, MPI_INT, idst, tag, MPI_COMM_WORLD);
    }
    // Right split
    for (d = 0; d < ndim; d++) {
      np = rsplit[d].size();
      MPI_Send(&np, 1, MPI_INT, idst, tag, MPI_COMM_WORLD);
      MPI_Send(&(rsplit[d][0]), np, MPI_INT, idst, tag, MPI_COMM_WORLD);
    }
  }

  void recv_neighbors(int isrc) {
    uint32_t d;
    int np;
    int tag = isrc;
    lsplit = std::vector<std::vector<int> >(ndim);
    rsplit = std::vector<std::vector<int> >(ndim);
    // Left split
    for (d = 0; d < ndim; d++) {
      MPI_Recv(&np, 1, MPI_INT, isrc, tag, MPI_COMM_WORLD, MPI_STATUS_IGNORE);
      lsplit[d].resize(np);
      MPI_Recv(&(lsplit[d][0]), np, MPI_INT, isrc, tag, MPI_COMM_WORLD,
	       MPI_STATUS_IGNORE);
    }
    // Right split
    for (d = 0; d < ndim; d++) {
      MPI_Recv(&np, 1, MPI_INT, isrc, tag, MPI_COMM_WORLD, MPI_STATUS_IGNORE);
      rsplit[d].resize(np);
      MPI_Recv(&(rsplit[d][0]), np, MPI_INT, isrc, tag, MPI_COMM_WORLD,
	       MPI_STATUS_IGNORE);
    }
  }

  exch_rec send_part(int other_rank, double *all_pts) {
    bool local_debug = true;
    uint32_t d;
    double *pts_send;
    debug_msg(local_debug, "send_part", "sending to %d", other_rank);
    // Split
    exch_rec this_exch = split_local(other_rank, all_pts);
    // Send exchange record
    debug_msg(local_debug, "send_part", "send_exch");
    this_exch.send(other_rank);
    // Send variables
    debug_msg(local_debug, "send_part", "sending domain properties");
    MPI_Send(local_domain_mins, ndim, MPI_DOUBLE, this_exch.dst, rank,
	     MPI_COMM_WORLD);
    MPI_Send(local_domain_maxs, ndim, MPI_DOUBLE, this_exch.dst, rank,
	     MPI_COMM_WORLD);
    MPI_Send(local_domain_left_edge, ndim, MPI_DOUBLE, this_exch.dst, rank,
	     MPI_COMM_WORLD);
    MPI_Send(local_domain_right_edge, ndim, MPI_DOUBLE, this_exch.dst, rank,
	     MPI_COMM_WORLD);
    for (d = 0; d < ndim; d++)
      dummy[d] = (int)(local_periodic_left[d]);
    MPI_Send(dummy, ndim, MPI_INT, this_exch.dst, rank,
	     MPI_COMM_WORLD);
    for (d = 0; d < ndim; d++)
      dummy[d] = (int)(local_periodic_right[d]);
    MPI_Send(dummy, ndim, MPI_INT, this_exch.dst, rank,
	     MPI_COMM_WORLD);
    // Send points
    debug_msg(local_debug, "send_part", "sending points");
    uint64_t npts_send = this_exch.npts;
    pts_send = (double*)malloc(npts_send*ndim*sizeof(double));
    for (uint64_t i = 0; i < npts_send; i++) {
      memcpy(pts_send + ndim*i,
	     all_pts + ndim*(all_idx[i + this_exch.split_idx + 1]),
	     ndim*sizeof(double));
    }
    MPI_Send(pts_send, ndim*npts_send, MPI_DOUBLE, this_exch.dst, rank,
	     MPI_COMM_WORLD);
    free(pts_send);
    // Update local info
    debug_msg(local_debug, "send_part", "updating local properties");
    dst_exch.insert(dst_exch.begin(), this_exch); // Smaller splits at front
    local_domain_maxs[this_exch.split_dim] = this_exch.split_val;
    local_domain_right_edge[this_exch.split_dim] = this_exch.split_val;
    local_periodic_right[this_exch.split_dim] = false;
    local_npts = this_exch.split_idx + 1;
    local_any_periodic = false;
    for (uint32_t d = 0; d < ndim; d++) {
      if ((local_periodic_left[d]) and (local_periodic_right[d])) {
	local_any_periodic = true;
	break;
      }
    }
    // Return
    return this_exch;
  }

  void recv_part(int other_rank, double **all_pts) {
    bool local_debug = true;
    uint32_t d;
    debug_msg(local_debug, "recv_part", "receiving from %d", other_rank);
    exch_rec this_exch;
    this_exch.recv(other_rank);
    // Receive information about incoming domain
    debug_msg(local_debug, "recv_part", "receiving domain properties");
    MPI_Recv(local_domain_mins, ndim, MPI_DOUBLE, this_exch.src, this_exch.src,
	     MPI_COMM_WORLD, MPI_STATUS_IGNORE);
    MPI_Recv(local_domain_maxs, ndim, MPI_DOUBLE, this_exch.src, this_exch.src,
	     MPI_COMM_WORLD, MPI_STATUS_IGNORE);
    MPI_Recv(local_domain_left_edge, ndim, MPI_DOUBLE, this_exch.src, this_exch.src,
	     MPI_COMM_WORLD, MPI_STATUS_IGNORE);
    MPI_Recv(local_domain_right_edge, ndim, MPI_DOUBLE, this_exch.src, this_exch.src,
	     MPI_COMM_WORLD, MPI_STATUS_IGNORE);
    MPI_Recv(dummy, ndim, MPI_INT, this_exch.src, this_exch.src,
	     MPI_COMM_WORLD, MPI_STATUS_IGNORE);
    for (d = 0; d < ndim; d++)
      local_periodic_left[d] = (bool)(dummy[d]);
    MPI_Recv(dummy, ndim, MPI_INT, this_exch.src, this_exch.src,
	     MPI_COMM_WORLD, MPI_STATUS_IGNORE);
    for (d = 0; d < ndim; d++)
      local_periodic_right[d] = (bool)(dummy[d]);
    // Receive points
    debug_msg(local_debug, "recv_part", "receiving points");
    (*all_pts) = (double*)malloc(this_exch.npts*ndim*sizeof(double));
    MPI_Recv(*all_pts, ndim*this_exch.npts, MPI_DOUBLE, this_exch.src, this_exch.src,
	     MPI_COMM_WORLD, MPI_STATUS_IGNORE);
    // Create indices
    debug_msg(local_debug, "recv_part", "creating index");
    all_idx = (uint64_t*)malloc(this_exch.npts*sizeof(uint64_t));
    for (uint64_t i = 0; i < this_exch.npts; i++)
      all_idx[i] = i;
    // Update local info
    debug_msg(local_debug, "recv_part", "updating local properties");
    src_exch = this_exch;
    local_npts = this_exch.npts;
    local_domain_mins[this_exch.split_dim] = this_exch.split_val;
    local_domain_left_edge[this_exch.split_dim] = this_exch.split_val;
    local_periodic_left[this_exch.split_dim] = false;
    for (d = 0; d < ndim; d++) {
      if ((local_periodic_left[d]) && (local_periodic_right[d])) {
	local_any_periodic = true;
	break;
      }
    }
    // Update intermediate things
    debug_msg(local_debug, "recv_part", "updating inter properties");
    inter_npts = local_npts;
    inter_any_periodic = local_any_periodic;
    memcpy(inter_domain_mins, local_domain_mins, ndim*sizeof(double));
    memcpy(inter_domain_maxs, local_domain_maxs, ndim*sizeof(double));
    memcpy(inter_domain_left_edge, local_domain_left_edge, ndim*sizeof(double));
    memcpy(inter_domain_right_edge, local_domain_right_edge, ndim*sizeof(double));
    memcpy(inter_periodic_left, local_periodic_left, ndim*sizeof(bool));
    memcpy(inter_periodic_right, local_periodic_right, ndim*sizeof(bool));
  }

  void set_comm_order() {
    bool local_debug = true;
    int nrecv = total_available(true);
    int nsend = 0, nexch = 0;
    while (nrecv > 0) {
      nsend = size - nrecv;
      nexch = std::min(nrecv, nsend);
      debug_msg(local_debug, "set_comm_order",
		"nrecv = %d, nsend = %d, nexch = %d", rank, nrecv, nsend, nexch);
      if (available) {
	// Get source
	if (rrank < (nsend+nexch)) {
	  src = (root + rrank - nsend) % size;
	  available = false;
	  src_round = nrounds;
	  debug_msg(local_debug, "set_comm_order", "src = %d, round = %d",
		    src, src_round);
	}
      } else {
	// Get destination
	if (rrank < nexch)
	  dst.push_back((root + rrank + nsend) % size);
      }
      nrecv = total_available(true);
      nrounds++;
    }
  }

  Node* recv_node(int sp, KDTree *this_tree, uint64_t prev_Lidx,
		  double *le, double *re, bool *ple, bool *pre,
		  std::vector<Node*> left_nodes) {
    bool local_debug = false;
    int tag = 0;
    Node *out;
    int is_empty, is_leaf;
    debug_msg(local_debug, "recv_node",
	      "receiving is_empty from %d", sp);
    MPI_Recv(&is_empty, 1, MPI_INT, sp, tag++, MPI_COMM_WORLD,
	   MPI_STATUS_IGNORE);
    // Empty node
    if (is_empty) {
      out = new Node();
      return out;
    }
    // Receive properties innernodes and leaf nodes have
    uint32_t d;
    uint64_t Lidx;
    debug_msg(local_debug, "recv_node",
	      "receiving node properties from %d", sp);
    MPI_Recv(&Lidx, 1, MPI_UNSIGNED_LONG, sp, tag++, MPI_COMM_WORLD,
    	     MPI_STATUS_IGNORE);
    // Proceed based on status as leaf
    MPI_Recv(&is_leaf, 1, MPI_INT, sp, tag++, MPI_COMM_WORLD,
	     MPI_STATUS_IGNORE);
    if (is_leaf) {
      uint64_t children;
      // Leaf properties
      debug_msg(local_debug, "recv_node",
		"receiving leaf from %d", sp);
      MPI_Recv(&children, 1, MPI_UNSIGNED_LONG, sp, tag++,
	       MPI_COMM_WORLD, MPI_STATUS_IGNORE);
      out = new Node(ndim, le, re, ple, pre, 
		     prev_Lidx + Lidx, children, 
		     this_tree->num_leaves, left_nodes);
      this_tree->leaves.push_back(out);
      this_tree->num_leaves++;
    } else {
      // Innernode properties
      uint32_t sdim;
      double split;
      debug_msg(local_debug, "recv_node",
		"receiving innernode from %d", sp);
      MPI_Recv(&sdim, 1, MPI_UNSIGNED, sp, tag++, MPI_COMM_WORLD,
	       MPI_STATUS_IGNORE);
      MPI_Recv(&split, 1, MPI_DOUBLE, sp, tag++, MPI_COMM_WORLD,
	       MPI_STATUS_IGNORE);
      // Properties to send to children
      double *le_r = (double*)malloc(ndim*sizeof(double));
      double *re_l = (double*)malloc(ndim*sizeof(double));
      bool *ple_r = (bool*)malloc(ndim*sizeof(bool));
      bool *pre_l = (bool*)malloc(ndim*sizeof(bool));
      memcpy(le_r, le, ndim*sizeof(double));
      memcpy(re_l, re, ndim*sizeof(double));
      memcpy(ple_r, ple, ndim*sizeof(bool));
      memcpy(pre_l, pre, ndim*sizeof(bool));
      le_r[sdim] = split;
      re_l[sdim] = split;
      ple_r[sdim] = false;
      pre_l[sdim] = false;
      std::vector<Node*> greater_left_nodes;
      for (d = 0; d < ndim; d++)
	greater_left_nodes.push_back(left_nodes[d]);
      // Child nodes
      debug_msg(local_debug, "recv_node",
		"receiving less from %d", sp);
      Node *less = recv_node(sp, this_tree, prev_Lidx,
			     le, re_l, ple, pre_l, left_nodes);
      greater_left_nodes[sdim] = less;
      debug_msg(local_debug, "recv_node",
		"receiving greater from %d", sp);
      Node *greater = recv_node(sp, this_tree, prev_Lidx,
				le_r, re, ple_r, pre, greater_left_nodes);
      debug_msg(local_debug, "recv_node", "creating node");
      out = new Node(ndim, le, re, ple, pre, prev_Lidx+Lidx, sdim, split, 
		     less, greater, left_nodes);
      // Free child properties
      debug_msg(local_debug, "recv_node", "freeing things");
      free(le_r);
      free(re_l);
      free(ple_r);
      free(pre_l);
      debug_msg(local_debug, "recv_node", "freed");
    }
    return out;
  }

  void send_node(int dp, Node *node) {
    bool local_debug = false;
    int tag = 0;
    int is_empty, is_leaf;
    is_empty = node->is_empty;
    debug_msg(local_debug, "send_node",
	      "sending is_empty to %d", dp);
    MPI_Send(&is_empty, 1, MPI_INT, dp, tag++, MPI_COMM_WORLD);
    // Empty node
    if (node->is_empty)
      return;
    // Send properties innernodes and leaf nodes have
    debug_msg(local_debug, "send_node",
	      "sending left_idx = %lu to %d", node->left_idx, dp);
    MPI_Send(&(node->left_idx), 1, MPI_UNSIGNED_LONG, dp, tag++, MPI_COMM_WORLD);
    // Proceed based on status as leaf
    debug_msg(local_debug, "send_node",
	      "sending is_leaf = %d to %d", (int)(node->is_leaf), dp);
    is_leaf = (int)(node->is_leaf);
    MPI_Send(&is_leaf, 1, MPI_INT, dp, tag++, MPI_COMM_WORLD);
    if (is_leaf) {
      // Leaf properties
      debug_msg(local_debug, "send_node",
		"sending children to %d", dp);
      MPI_Send(&(node->children), 1, MPI_UNSIGNED_LONG, dp, tag++,
	       MPI_COMM_WORLD);
    } else {
      // Innernode properties
      debug_msg(local_debug, "send_node",
		"sending split info to %d", dp);
      MPI_Send(&(node->split_dim), 1, MPI_UNSIGNED, dp, tag++, MPI_COMM_WORLD);
      MPI_Send(&(node->split), 1, MPI_DOUBLE, dp, tag++, MPI_COMM_WORLD);
      // Child nodes
      debug_msg(local_debug, "send_node",
		"sending less to %d", dp);
      send_node(dp, node->less);
      debug_msg(local_debug, "send_node",
		"sending greater to %d", dp);
      send_node(dp, node->greater);
    }
  }

  Node* new_build(KDTree *new_tree, uint64_t Lidx, uint64_t n,
  		  double *LE, double *RE,
  		  bool *PLE, bool *PRE,
  		  double *mins, double *maxs,
  		  std::vector<Node*> left_nodes, SplitNode *split) {
    bool local_debug = true;
    Node *out;
    // Don't continue if split is NULL
    if (!(split)) return NULL;
      
    // Leaf in the split tree
    if (split->proc >= 0) {
      debug_msg(local_debug, "build", "leaf encountered");
      if (split->proc == rank) {
	// This proc, add leaves manually
	debug_msg(local_debug, "build", "adding from this processes");
	std::vector<Node*>::iterator it;
	for (it = tree->leaves.begin(); it != tree->leaves.end(); it++) {
	  new_tree->leaves.push_back(*it);
	  new_tree->num_leaves++;
	}
	out = tree->root;
      } else {
	// Receive root from another process
	debug_msg(local_debug, "build", "receiving node from %d",
		  split->proc);
	out = recv_node(split->proc, new_tree, Lidx, LE, RE, PLE, PRE,
			left_nodes);
	debug_msg(local_debug, "build", "received node from %d",
		  split->proc);
      }
    } else {
      debug_msg(local_debug, "build", "intermediate node");
      exch_rec idst = split->exch;

      // Determine boundaries
      uint32_t d;
      uint64_t lN = idst.left_idx - Lidx;
      uint64_t rN = n - lN;
      double *lRE = (double*)malloc(ndim*sizeof(double));
      double *rLE = (double*)malloc(ndim*sizeof(double));
      bool *lPRE = (bool*)malloc(ndim*sizeof(bool));
      bool *rPLE = (bool*)malloc(ndim*sizeof(bool));
      double *lmaxs = (double*)malloc(ndim*sizeof(double));
      double *rmins = (double*)malloc(ndim*sizeof(double));
      std::vector<Node*> r_left_nodes;
      memcpy(lRE, RE, ndim*sizeof(double));
      memcpy(rLE, LE, ndim*sizeof(double));
      memcpy(lPRE, PRE, ndim*sizeof(bool));
      memcpy(rPLE, PLE, ndim*sizeof(bool));
      memcpy(lmaxs, maxs, ndim*sizeof(double));
      memcpy(rmins, mins, ndim*sizeof(double));
      for (d = 0; d < ndim; d++) 
	r_left_nodes.push_back(left_nodes[d]);
      lmaxs[idst.split_dim] = idst.split_val;
      rmins[idst.split_dim] = idst.split_val;
      lRE[idst.split_dim] = idst.split_val;
      rLE[idst.split_dim] = idst.split_val;
      lPRE[idst.split_dim] = false;
      rPLE[idst.split_dim] = false;

      // Build left node & receive right node
      debug_msg(local_debug, "build",
		"building left, Lidx = %lu", Lidx);
      Node *lnode = new_build(new_tree, Lidx, lN, LE, lRE, PLE, lPRE,
			      mins, lmaxs, left_nodes, split->less);
      r_left_nodes[idst.split_dim] = lnode;
      debug_msg(local_debug, "build",
		"building right, Lidx = %lu", Lidx+lN);
      Node *rnode = new_build(new_tree, Lidx+lN, rN, rLE, RE, rPLE, PRE,
			      rmins, maxs, r_left_nodes, split->greater);

      // Create innernode
      debug_msg(local_debug, "build", "creating innernode");
      out = new Node(ndim, LE, RE, PLE, PRE, Lidx, idst.split_dim, 
		     idst.split_val, lnode, rnode, left_nodes);

      free(lRE);
      free(rLE);
      free(lPRE);
      free(rPLE);
      free(lmaxs);
      free(rmins);
    }
    return out;
  }

  Node* build(KDTree *new_tree, uint64_t Lidx, uint64_t n,
	      double *LE, double *RE,
	      bool *PLE, bool *PRE,
	      double *mins, double *maxs,
	      std::vector<Node*> left_nodes, uint32_t dst_count = 0) {
    // Return root if no more splits happened
    if (dst_count >= dst_exch.size()) {
      std::vector<Node*>::iterator it;
      for (it = tree->leaves.begin(); it != tree->leaves.end(); it++) {
	new_tree->leaves.push_back(*it);
	new_tree->num_leaves++;
      }
      return tree->root;
    }

    // Get split info and advance the count
    exch_rec idst = dst_exch[dst_exch.size() - dst_count - 1];

    // Determine boundaries
    uint32_t d;
    uint64_t lN = idst.split_idx - Lidx + 1;
    // uint64_t rN = n - lN;
    double *lRE = (double*)malloc(ndim*sizeof(double));
    double *rLE = (double*)malloc(ndim*sizeof(double));
    bool *lPRE = (bool*)malloc(ndim*sizeof(bool));
    bool *rPLE = (bool*)malloc(ndim*sizeof(bool));
    double *lmaxs = (double*)malloc(ndim*sizeof(double));
    double *rmins = (double*)malloc(ndim*sizeof(double));
    std::vector<Node*> r_left_nodes;
    memcpy(lRE, RE, ndim*sizeof(double));
    memcpy(rLE, LE, ndim*sizeof(double));
    memcpy(lPRE, PRE, ndim*sizeof(bool));
    memcpy(rPLE, PLE, ndim*sizeof(bool));
    memcpy(lmaxs, maxs, ndim*sizeof(double));
    memcpy(rmins, mins, ndim*sizeof(double));
    for (d = 0; d < ndim; d++) 
      r_left_nodes.push_back(left_nodes[d]);
    lmaxs[idst.split_dim] = idst.split_val;
    rmins[idst.split_dim] = idst.split_val;
    lRE[idst.split_dim] = idst.split_val;
    rLE[idst.split_dim] = idst.split_val;
    lPRE[idst.split_dim] = false;
    rPLE[idst.split_dim] = false;

    // Build left node & receive right node
    Node *lnode = build(new_tree, Lidx, lN, LE, lRE, PLE, lPRE,
			mins, lmaxs, left_nodes, dst_count+1);
    r_left_nodes[idst.split_dim] = lnode;
    Node *rnode = recv_node(idst.dst, new_tree, Lidx+lN, rLE, RE, rPLE, PRE, 
			    r_left_nodes);

    // Create innernode
    Node* out = new Node(ndim, LE, RE, PLE, PRE, Lidx, idst.split_dim, 
			 idst.split_val, lnode, rnode, left_nodes);

    free(lRE);
    free(rLE);
    free(lPRE);
    free(rPLE);
    free(lmaxs);
    free(rmins);
    return out;
  }

  void build_tree(double *all_pts) {
    // Get points for this process
    double **new_all_pts = &all_pts;
#ifdef NEW_VERSION
    new_partition(new_all_pts);
#else
    partition(new_all_pts);
#endif
    double _t0 = begin_time();
    // Build, don't include self in all neighbors for now
    tree->build_tree(*new_all_pts);
    debug_msg(true, "build_tree", "num_leaves = %u", tree->num_leaves);
    end_time(_t0, "build_tree");
    consolidate();
    // Free points (only new version)
#ifdef NEW_VERSION
    free(*new_all_pts);
#endif
  }

  void new_partition(double **all_pts) {
    bool local_debug = true;
    double _t0 = begin_time();
    // Set order
    nrounds = calc_rounds(src_round, MPI_COMM_WORLD);
    // Partition tree across processes
    debug_msg(local_debug, "partition", "distribute");
    local_npts = kdtree_parallel_distribute(all_pts, &orig_idx,
					    local_npts, ndim,
					    local_domain_left_edge, local_domain_right_edge,
					    local_periodic_left, local_periodic_right,
					    local_domain_mins, local_domain_maxs,
					    src_exch, dst_exch, MPI_COMM_WORLD);
    // Set things
    all_idx = (uint64_t*)realloc(all_idx, local_npts*sizeof(uint64_t));
    for (uint64_t i = 0; i < local_npts; i++)
      all_idx[i] = i;
    for (uint32_t d = 0; d < ndim; d++) {
      if ((local_periodic_left[d]) && (local_periodic_right[d])) {
        local_any_periodic = true;
        break;
      }
    }
    // Set splits
    int i;
    src = src_exch.src;
    dst.clear();
    for (i = 0; i < nrounds; i++)
      my_splits.push_back(exch_rec());
    for (i = 0; i < (int)(dst_exch.size()); i++) {
      my_splits[src_round + 1 + i] = dst_exch[dst_exch.size() - i - 1];
      dst.push_back(dst_exch[dst_exch.size() - i - 1].dst);
    }
    // Initialize tree at local
    debug_msg(local_debug, "partition", "init_tree");
    tree = new KDTree(*all_pts, all_idx, local_npts, ndim, leafsize,
		      local_domain_left_edge, local_domain_right_edge,
		      local_periodic_left, local_periodic_right,
<<<<<<< HEAD
		      local_domain_mins, local_domain_maxs, 
		      use_sliding_midpoint, true);
=======
                      local_domain_mins, local_domain_maxs, 0, true);
>>>>>>> 196f2f7b
    end_time(_t0, "partition");
  }

  void partition(double **all_pts) {
    bool local_debug = true;
    double _t0 = begin_time();
    exch_rec this_exch;
    std::vector<int>::iterator it;
    debug_msg(local_debug, "partition", "begin");
    // Set communication order
    set_comm_order();
    // Receive from source
    if (src != -1) 
      recv_part(src, all_pts);
    // Send to destinations
    int i;
    for (i = 0; i < nrounds; i++)
      my_splits.push_back(exch_rec());
    for (i = 0; i < (int)(dst.size()); i++)
      my_splits[src_round + 1 + i] = send_part(dst[i], *all_pts);
    // Initialize tree at local
    debug_msg(local_debug, "partition", "init_tree");
    tree = new KDTree(*all_pts, all_idx, local_npts, ndim, leafsize,
		      local_domain_left_edge, local_domain_right_edge,
		      local_periodic_left, local_periodic_right,
<<<<<<< HEAD
		      local_domain_mins, local_domain_maxs,
		      use_sliding_midpoint, true);
=======
		      local_domain_mins, local_domain_maxs, 0, true);
>>>>>>> 196f2f7b
    end_time(_t0, "partition");
  }

  exch_rec split_local(int other_rank, double *all_pts) {
    double _t0 = begin_time();
    exch_rec this_exch;
    uint32_t dsplit;
    int64_t split_idx = 0;
    double split_val = 0.0;
    dsplit = split(all_pts, all_idx, 0, local_npts, ndim,
		   local_domain_mins, local_domain_maxs,
		   split_idx, split_val, use_sliding_midpoint);
    // dsplit = tree->split(0, local_npts, local_domain_mins, local_domain_maxs,
    // 			 split_idx, split_val, use_sliding_midpoint);
    this_exch = exch_rec(rank, other_rank, dsplit, split_val, split_idx,
			 local_left_idx + split_idx + 1,
			 local_npts - split_idx - 1);
    end_time(_t0, "split");
    return this_exch;
  }

  KDTree* consolidate_tree() {
#ifdef NEW_VERSION
    return new_consolidate_tree();
#else
    return old_consolidate_tree();
#endif
  }

  KDTree* new_consolidate_tree() {
    bool local_debug = true;
    double _t0 = begin_time();
    KDTree* out = NULL;
    // Consolidate splits
    SplitNode *split = consolidate_split_tree(src_exch, dst_exch,
    					      MPI_COMM_WORLD);
    // Consolidate idx 
    uint64_t *new_idx = NULL;
    uint64_t new_npts = new_consolidate_idx(&new_idx);
    debug_msg(local_debug, "consolidate_tree",
	      "%lu points in consolidated index", new_npts);
    // Create tree
    if (split) {
      // TODO: Add self as neighbor on root for periodic domain? 
      uint32_t d;
      std::vector<Node*> left_nodes;
      for (d = 0; d < ndim; d++)
	left_nodes.push_back(NULL);
      // Initialize tree
      debug_msg(local_debug, "consolidate_tree", "initializing tree");
      out = new KDTree(NULL, new_idx, new_npts, ndim, leafsize,
		       inter_domain_left_edge, inter_domain_right_edge,
		       inter_periodic_left, inter_periodic_right,
<<<<<<< HEAD
		       inter_domain_mins, inter_domain_maxs,
		       use_sliding_midpoint, true);
=======
		       inter_domain_mins, inter_domain_maxs, 0, true);
>>>>>>> 196f2f7b
      // Consolidate nodes
      debug_msg(local_debug, "consolidate_tree", "building tree");
      double _tb = begin_time();
      out->root = new_build(out, 0, new_npts,
			    inter_domain_left_edge, inter_domain_right_edge,
			    inter_periodic_left, inter_periodic_right,
			    inter_domain_mins, inter_domain_maxs,
			    left_nodes, split);
      end_time(_tb, "total build");
      // Finalize neighbors
      debug_msg(local_debug, "consolidate_tree", "finalizing neighbors");
      out->finalize_neighbors();
    } else {
      // Send root back to source
      debug_msg(local_debug, "consolidate_tree",
		"sending root to %d", root);
      send_node(root, tree->root);
    }
    debug_msg(local_debug, "consolidate_tree", "barrier");
    MPI_Barrier(MPI_COMM_WORLD);
    end_time(_t0, "consolidate_tree");
    return out;
  }

  KDTree* old_consolidate_tree() {
    double _t0 = begin_time();
    KDTree* out = NULL;
    uint32_t d;
    std::vector<Node*> left_nodes;
    for (d = 0; d < ndim; d++)
      left_nodes.push_back(NULL);
    // TODO: Add self as neighbor on root for periodic domain?
    // Initialize tree
    out = new KDTree(NULL, all_idx, inter_npts, ndim, leafsize,
		     inter_domain_left_edge, inter_domain_right_edge,
		     inter_periodic_left, inter_periodic_right,
<<<<<<< HEAD
		     inter_domain_mins, inter_domain_maxs, 
		     use_sliding_midpoint, true);
=======
		     inter_domain_mins, inter_domain_maxs, 0, true);
>>>>>>> 196f2f7b
    // Consolidate nodes
    double _tb = begin_time();
    out->root = build(out, 0, out->npts,
    		      out->domain_left_edge, out->domain_right_edge,
    		      out->periodic_left, out->periodic_right,
    		      out->domain_mins, out->domain_maxs, left_nodes);
    end_time(_tb, "total build");
    // Send root back to source
    if (src_exch.src != -1)
      send_node(src_exch.src, out->root);
    // Consolidate idx
    out->finalize_neighbors();
    consolidate_idx();
    // Prevent root nodes from being freed twice
    if (src_exch.src == -1) {
      tree->skip_dealloc_root = true;
    } else {
      out->skip_dealloc_root = true;
      delete(out);
      out = NULL;
    }
    end_time(_t0, "consolidate_tree");
    return out;
  }

  void consolidate() {
    double _t0 = begin_time();
    consolidate_order();
    consolidate_splits();
    consolidate_leaves();
    consolidate_neighbors();
    debug_msg(true, "consolidate", "Waiting for all processes to finish");
    MPI_Barrier(MPI_COMM_WORLD);
    end_time(_t0, "consolidate");
  }

  void consolidate_order() {
    // Should be depth first traversal of processes
    int nexch, nprev;
    uint32_t i;
    // Add self
    proc_order.resize(size);
    proc_order[0] = rank;
    nprev = 1;
    // Receive processes from child
    for (i = 0; i < dst_exch.size(); ++i) {
      MPI_Recv(&nexch, 1, MPI_INT, dst_exch[i].dst, dst_exch[i].dst,
	       MPI_COMM_WORLD, MPI_STATUS_IGNORE);
      MPI_Recv(&proc_order[nprev], nexch, MPI_INT, dst_exch[i].dst,
	       dst_exch[i].dst, MPI_COMM_WORLD, MPI_STATUS_IGNORE);
      nprev += nexch;
    }
    // Send processes to parent
    if (src_exch.src != -1) {
      MPI_Send(&nprev, 1, MPI_INT, src_exch.src, rank, MPI_COMM_WORLD);
      MPI_Send(&proc_order[0], nprev, MPI_INT, src_exch.src, rank,
	       MPI_COMM_WORLD);
    }
    // Broadcast order from root to all processors
    nprev = size;
    MPI_Bcast(&proc_order[0], nprev, MPI_INT, root, MPI_COMM_WORLD);
  }
  
  void consolidate_splits() {
    bool local_debug = true;
    double _t0 = begin_time();
    int nsplits = nrounds*size;
    all_splits = std::vector<exch_rec>(nsplits);
    int i, j0, j, idst;
    // int prank = 1;
    // Gather all splits
    debug_msg(local_debug, "consolidate_splits", "gathering splits");
    MPI_Allgather(&(my_splits[0]), nrounds, *mpi_type_exch_rec,
		  &(all_splits[0]), nrounds, *mpi_type_exch_rec,
		  MPI_COMM_WORLD);
    // Init left right for root based on periodicity
    if (src_exch.src == -1) {
      debug_msg(local_debug, "consolidate_splits", "initializing l/r splits");
      lsplit = std::vector<std::vector<int> >(ndim);
      rsplit = std::vector<std::vector<int> >(ndim);
      for (uint32_t d = 0; d < ndim; d++) {
	if (total_periodic[d]) {
	  lsplit[d].push_back(rank);
	  rsplit[d].push_back(rank);
	}
      }
    } else {
      debug_msg(local_debug, "consolidate_splits",
		"receiving neighbors from %d", src_exch.src);
      recv_neighbors(src_exch.src);
      // if (rank == prank) {
      // 	print_neighbors();
      // 	printf("%d: Round %d\n", rank, src_round);
      // 	for (j0 = 0; j0 < size; j0++) {
      // 	  j = proc_order[j0];
      // 	  all_splits[j0*nrounds + src_round].print();
      // 	}
      // }
      debug_msg(local_debug, "consolidate_splits",
		"received neighbors from %d", src_exch.src);
      for (j0 = 0; j0 < size; j0++) {
	j = proc_order[j0];
	if (all_splits[j*nrounds + src_round].src != -1)
	  add_split(all_splits[j*nrounds + src_round]);
      }
    }
    // if (rank == prank) {
    //   printf("%d: Init\n", rank);
    //   print_neighbors();
    // }
    // Construct l/r neighbors based on splits
    debug_msg(local_debug, "consolidate_splits", "adding splits");
    for (i = (src_round + 1), idst=0; i < nrounds; i++, idst++) {
      // if (rank == prank) {
      // 	printf("%d: Round %d\n", rank, i);
      // 	for (j0 = 0; j0 < size; j0++) {
      // 	  j = proc_order[j0];
      // 	  all_splits[j0*nrounds + i].print();
      // 	}
      // }
      if (idst < (int)(dst.size())) {
	debug_msg(local_debug, "consolidate_splits", 
		  "sending neighbors to %d", all_splits[rank*nrounds + i].dst);
	send_neighbors(all_splits[rank*nrounds + i].dst);
	debug_msg(local_debug, "consolidate_splits", 
		  "sent neighbors to %d", all_splits[rank*nrounds + i].dst);
      }
      for (j0 = 0; j0 < size; j0++) {
	j = proc_order[j0];
	if (all_splits[j*nrounds + i].src != -1)
	  add_split(all_splits[j*nrounds + i]);
      }
      // if (rank == prank) {
      // 	printf("%d: After round %d\n", rank, i);
      // 	print_neighbors();
      // }
    }
    end_time(_t0, "consolidate_splits");
  }

  void consolidate_leaves() {
    bool local_debug = true;
    leaf_count.resize(size);
    uint32_t local_count = tree->num_leaves;
    uint32_t total_count = 0;
    std::vector<Node*>::iterator it;
    int j;
    MPI_Allgather(&local_count, 1, MPI_UNSIGNED,
		  &leaf_count[0], 1, MPI_UNSIGNED, 
		  MPI_COMM_WORLD);
    // Count all leaves
    total_num_leaves = 0;
    for (j = 0; j < size; j++) {
      if (proc_order[j] == rank)
	total_count = total_num_leaves;
      total_num_leaves += leaf_count[proc_order[j]];
    }
    debug_msg(local_debug, "consolidate_leaves", "num_leaves = %u, nprev = %u", 
	      tree->num_leaves, total_count);
    for (it = tree->leaves.begin(); it != tree->leaves.end(); ++it)
      (*it)->update_ids(total_count);
  }

  void consolidate_neighbors() {
    bool local_debug = true;
    uint32_t d;
    std::vector<Node*>::iterator it;
    std::vector<std::vector<Node*> > leaves_send;
    leaves_send = std::vector<std::vector<Node*> >(ndim);
    // Identify local leaves with missing neighbors
    debug_msg(local_debug, "consolidate_neighbors",
	      "identifying missing neighbors");
    for (it = tree->leaves.begin();
	 it != tree->leaves.end(); ++it) {
      for (d = 0; d < ndim; d++) {
	if ((!((*it)->left_nodes[d])) and (lsplit[d].size() > 0)) {
	  leaves_send[d].push_back(*it);
	}
      }
    }
    // Non-periodic neighbors
    debug_msg(local_debug, "consolidate_neighbors",
	      "exchanging non-periodic neighbors");
    for (d = 0; d < ndim; d++)
      exch_neigh(d, leaves_send, false);
    // Periodic neighbors
    debug_msg(local_debug, "consolidate_neighbors",
	      "exchanging periodic neighbors");
    for (d = 0; d < ndim; d++)
      exch_neigh(d, leaves_send, true);
    // Finalize neighbors
    debug_msg(local_debug, "consolidate_neighbors",
	      "finalizing neighbors");
    tree->finalize_neighbors();
  }

  void exch_neigh(uint32_t d, std::vector<std::vector<Node*> > lsend,
		  bool p) {
    bool local_debug = true;
    int i0, i, k;
    uint32_t j, d0;
    int nsend, nrecv;
    Node *node;
    std::vector<Node*>::iterator it;
    nsend = lsend[d].size();
    for (i0 = 0; i0 < size; i0++) {
      i = proc_order[i0];
      if (i == rank) {
	if (p == tree->periodic_right[d]) {
	  // Receive from right
	  for (j = 0; j < rsplit[d].size(); j++) {
	    if (rsplit[d][j] == rank) {
	      // Add periodic neighbor from this process
	      if (p) {
		for (k = 0; k < nsend; k++) {
		  node = lsend[d][k];
		  node->add_neighbors(tree->root, d);
		}
	      }
	    } else {
	      // Add neighbors from right
	      debug_msg(local_debug, "exch_neigh", "Receiving from %d", 
			rsplit[d][j]);
	      MPI_Recv(&nrecv, 1, MPI_INT, rsplit[d][j], rsplit[d][j], 
		       MPI_COMM_WORLD, MPI_STATUS_IGNORE);
	      debug_msg(local_debug, "exch_neigh", "Receiving %d from %d", 
			nrecv, rsplit[d][j]);
	      for (k = 0; k < nrecv; k++) {
		node = recv_leafnode(rsplit[d][j]);
		if (node->is_left_node(tree->root, d)) {
		  node->left_nodes[d] = tree->root;
		  if (p) {
		    for (it = tree->leaves.begin(); it != tree->leaves.end(); ++it)
		      for (d0 = 0; d0 < ndim; d0++)
			tree->add_neighbors_periodic(node, *it, d0);
		  } else {
		    node->add_neighbors(tree->root, d);
		  }
		}
		// Send neighbors back
		send_node_neighbors(rsplit[d][j], node);
	      }
	    }
	  }
	}
      } else {
	if (p == tree->periodic_left[d]) {
	  // Send to left
	  for (j = 0; j < lsplit[d].size(); j++) {
	    if (lsplit[d][j] == i) {
              debug_msg(local_debug, "exch_neigh", "Sending to %d",
                        lsplit[d][j]);
	      MPI_Send(&nsend, 1, MPI_INT, lsplit[d][j], rank,
		       MPI_COMM_WORLD);
              debug_msg(local_debug, "exch_neigh", "Sending %d to %d",
                        nsend, lsplit[d][j]);
	      for (k = 0; k < nsend; k++) {
		node = lsend[d][k];
		send_leafnode(lsplit[d][j], node);
		// Recieve neighbors back
		recv_node_neighbors(lsplit[d][j], node);
	      }
	      break;
	    }
	  }
	}
      }
    }
  }

  uint64_t new_consolidate_idx(uint64_t **temp_idx) {
    bool local_debug = true;
    int p0, p;
    uint64_t nexch;
    uint64_t nprev = 0;
    // Get original index in order from kdtree
    debug_msg(local_debug, "consolidate_idx",
	      "%lu local points", local_npts);
    if (rank == root)
      (*temp_idx) = (uint64_t*)malloc(inter_npts*sizeof(uint64_t));
    else
      (*temp_idx) = (uint64_t*)malloc(local_npts*sizeof(uint64_t));
    debug_msg(local_debug, "consolidate_idx",
	      "allocated local index");
    for (uint64_t i = 0; i < local_npts; i++)
      (*temp_idx)[i] = orig_idx[all_idx[i]];
    debug_msg(local_debug, "consolidate_idx",
	      "initialized local index");
    // Consolidate index on root
    if (rank == root) {
      nprev = local_npts;
      for (p0 = 0; p0 < size; p0++) {
	p = proc_order[p0];
	if (p != rank) {
	  debug_msg(local_debug, "consolidate_idx",
		    "receiving from %d", p);
	  MPI_Recv(&nexch, 1, MPI_UNSIGNED_LONG, p, p, 
		   MPI_COMM_WORLD, MPI_STATUS_IGNORE);
	  debug_msg(local_debug, "consolidate_idx",
		    "receiving %lu points from %d", nexch, p);
	  MPI_Recv((*temp_idx)+nprev, nexch, MPI_UNSIGNED_LONG, p, p,
		   MPI_COMM_WORLD, MPI_STATUS_IGNORE);
	  nprev += nexch;
	  debug_msg(local_debug, "consolidate_idx",
		    "received %lu points from %d, count is now %lu",
		    nexch, p, nprev);
	}
      }
    } else {
      nexch = local_npts;
      debug_msg(local_debug, "consolidate_idx",
		"sending %lu points to %d", nexch, root);
      MPI_Send(&nexch, 1, MPI_UNSIGNED_LONG, root, rank, MPI_COMM_WORLD);
      MPI_Send((*temp_idx), nexch, MPI_UNSIGNED_LONG, root, rank, MPI_COMM_WORLD);
      free(*temp_idx);
      (*temp_idx) = NULL;
    }
    debug_msg(local_debug, "consolidate_idx", "barrier");
    MPI_Barrier(MPI_COMM_WORLD);
    return nprev;
  }

  void consolidate_idx() {
    uint64_t nexch, i, j;
    uint64_t *idx_exch;
    // Receive ids from child processes
    for (i = 0; i < dst_exch.size(); ++i) {
      nexch = dst_exch[i].npts;
      idx_exch = (uint64_t*)malloc(nexch*sizeof(uint64_t));
      MPI_Recv(idx_exch, nexch, MPI_UNSIGNED_LONG, dst_exch[i].dst, 
	       dst_exch[i].dst, MPI_COMM_WORLD, MPI_STATUS_IGNORE);
      for (j = 0; j < nexch; j++)
	idx_exch[j] = all_idx[dst_exch[i].split_idx + 1 + idx_exch[j]];
      memcpy(all_idx + dst_exch[i].split_idx + 1,
	     idx_exch, nexch*sizeof(uint64_t));
      free(idx_exch);
    }
    // Send ids to parent process
    if (src_exch.src != -1) 
      MPI_Send(all_idx, inter_npts, MPI_UNSIGNED_LONG, src_exch.src,
	       rank, MPI_COMM_WORLD);
  }

  int total_available(bool update = false) {
    if (update)
      check_available();
    int out = 0;
    for (int i = 0; i < size; i++)
      out += all_avail[i];
    // MPI_Allreduce(&available, &out, 1, MPI_INT, MPI_SUM, MPI_COMM_WORLD);
    return out;
  }

  int prev_available(bool update = false) {
    if (update)
      check_available();
    int out = 0;
    for (int i = 0; i < rank; i++)
      out += all_avail[i];
    return out;
  }

  void check_available() {
    MPI_Allgather(&available, 1, MPI_INT,
		  all_avail, 1, MPI_INT,
		  MPI_COMM_WORLD);
  }

  int find_available() {
    int out;
    for (out = 0; out < size; out++) {
      if ((out != rank) && (all_avail[out]))
	return out;
    }
    return -1;
  }

  double* wrap_pos(double* pos) {
    // TODO: verify that wrapping occurs for any point
    uint32_t d;
    double* wrapped_pos = (double*)malloc(ndim*sizeof(double));
    for (d = 0; d < ndim; d++) {
      if (total_periodic[d]) {
        if (pos[d] < total_domain_left_edge[d]) {
          wrapped_pos[d] = total_domain_right_edge[d] - fmod((total_domain_right_edge[d] - pos[d]),
							     total_domain_width[d]);
        } else {
          wrapped_pos[d] = total_domain_left_edge[d] + fmod((pos[d] - total_domain_left_edge[d]),
							    total_domain_width[d]);
        }
      } else {
        wrapped_pos[d] = pos[d];
      }
    }
    return wrapped_pos;
  }

  Node* search(double* pos0)
  {
    // Wrap positions
    double* pos;
    if (rank == root) {
      if (total_any_periodic) {
	pos = wrap_pos(pos0); // allocates new array
      } else {
	pos = pos0;
      }
    } else {
      pos = (double*)malloc(ndim*sizeof(double));
    }
    MPI_Bcast(pos, ndim, MPI_DOUBLE, root, MPI_COMM_WORLD);
    Node* out = tree->search(pos, true);
    // if (rank == root) {
    //   if (!(out)) {
    // 	int src;
    // 	MPI_Recv(&src, 1, MPI_INT, MPI_ANY_SOURCE, 0, MPI_COMM_WORLD,
    // 		 MPI_STATUS_IGNORE);
    // 	out = recv_leafnode(src);
    //   }
    // } else {
    //   if (out) {
    // 	MPI_Send(&rank, 1, MPI_INT, root, 0, MPI_COMM_WORLD);
    // 	send_leafnode(root, out);
    // 	out = NULL;
    //   }
    // }
    if (rank == root) {
      if (total_any_periodic)
	free(pos);
    } else {
      free(pos);
    }
    return out;
  }

  std::vector<uint32_t> get_neighbor_ids(double* pos)
  {
    Node* leaf;
    std::vector<uint32_t> neighbors;
    leaf = search(pos);
    if (leaf)
      neighbors = leaf->all_neighbors;
    return neighbors;
  }


  void consolidate_edges(double *leaves_le, double *leaves_re) {
    int nprev, j, j0;
    uint32_t i;
    // Leaf edges
    nprev = 0;
    if (rank == root) {
      for (j0 = 0; j0 < size; j0++) {
	j = proc_order[j0];
    	if (j == rank) {
    	  for (i = 0; i < leaf_count[j]; i++, nprev++) {
    	    memcpy(leaves_le + ndim*nprev, tree->leaves[i]->left_edge, ndim*sizeof(double));
    	    memcpy(leaves_re + ndim*nprev, tree->leaves[i]->right_edge, ndim*sizeof(double));
    	  }
    	} else {
    	  for (i = 0; i < leaf_count[j]; i++, nprev++) {
    	    MPI_Recv(leaves_le + ndim*nprev, ndim, MPI_DOUBLE, j, j,
    		     MPI_COMM_WORLD, MPI_STATUS_IGNORE);
    	    MPI_Recv(leaves_re + ndim*nprev, ndim, MPI_DOUBLE, j, j,
    		     MPI_COMM_WORLD, MPI_STATUS_IGNORE);
    	  }
    	}
      }
    } else {
      for (i = 0; i < tree->num_leaves; i++) {
    	MPI_Send(tree->leaves[i]->left_edge, ndim, MPI_DOUBLE, root, rank,
    		 MPI_COMM_WORLD);
    	MPI_Send(tree->leaves[i]->right_edge, ndim, MPI_DOUBLE, root, rank,
    		 MPI_COMM_WORLD);
      }
    }
    MPI_Bcast(leaves_le, total_num_leaves*ndim, MPI_DOUBLE, root, MPI_COMM_WORLD);
    MPI_Bcast(leaves_re, total_num_leaves*ndim, MPI_DOUBLE, root, MPI_COMM_WORLD);
  }

  void consolidate_process_bounds(double *all_lbounds, double *all_rbounds) {
    // Send tree bounds to root
    if (rank == root) {
      memcpy(all_lbounds+ndim*rank, tree->domain_left_edge,
	     ndim*sizeof(double));
      memcpy(all_rbounds+ndim*rank, tree->domain_right_edge,
	     ndim*sizeof(double));
      for (int i = 0; i < size; i++) {
	if (rank != i) {
	  MPI_Recv(all_lbounds+ndim*i, ndim, MPI_DOUBLE, i, i, 
		   MPI_COMM_WORLD, MPI_STATUS_IGNORE);
	  MPI_Recv(all_rbounds+ndim*i, ndim, MPI_DOUBLE, i, i, 
		   MPI_COMM_WORLD, MPI_STATUS_IGNORE);
	}
      }
    } else {
      MPI_Send(tree->domain_left_edge, ndim, MPI_DOUBLE, root, rank,
	       MPI_COMM_WORLD);
      MPI_Send(tree->domain_right_edge, ndim, MPI_DOUBLE, root, rank,
	       MPI_COMM_WORLD);
    }
    MPI_Bcast(all_lbounds, size*ndim, MPI_DOUBLE, root, MPI_COMM_WORLD);
    MPI_Bcast(all_rbounds, size*ndim, MPI_DOUBLE, root, MPI_COMM_WORLD);
  }

};<|MERGE_RESOLUTION|>--- conflicted
+++ resolved
@@ -1001,12 +1001,8 @@
     tree = new KDTree(*all_pts, all_idx, local_npts, ndim, leafsize,
 		      local_domain_left_edge, local_domain_right_edge,
 		      local_periodic_left, local_periodic_right,
-<<<<<<< HEAD
 		      local_domain_mins, local_domain_maxs, 
-		      use_sliding_midpoint, true);
-=======
-                      local_domain_mins, local_domain_maxs, 0, true);
->>>>>>> 196f2f7b
+		      0, use_sliding_midpoint, true);
     end_time(_t0, "partition");
   }
 
@@ -1032,12 +1028,8 @@
     tree = new KDTree(*all_pts, all_idx, local_npts, ndim, leafsize,
 		      local_domain_left_edge, local_domain_right_edge,
 		      local_periodic_left, local_periodic_right,
-<<<<<<< HEAD
 		      local_domain_mins, local_domain_maxs,
-		      use_sliding_midpoint, true);
-=======
-		      local_domain_mins, local_domain_maxs, 0, true);
->>>>>>> 196f2f7b
+		      0, use_sliding_midpoint, true);
     end_time(_t0, "partition");
   }
 
@@ -1091,12 +1083,8 @@
       out = new KDTree(NULL, new_idx, new_npts, ndim, leafsize,
 		       inter_domain_left_edge, inter_domain_right_edge,
 		       inter_periodic_left, inter_periodic_right,
-<<<<<<< HEAD
 		       inter_domain_mins, inter_domain_maxs,
-		       use_sliding_midpoint, true);
-=======
-		       inter_domain_mins, inter_domain_maxs, 0, true);
->>>>>>> 196f2f7b
+		       0, use_sliding_midpoint, true);
       // Consolidate nodes
       debug_msg(local_debug, "consolidate_tree", "building tree");
       double _tb = begin_time();
@@ -1133,12 +1121,8 @@
     out = new KDTree(NULL, all_idx, inter_npts, ndim, leafsize,
 		     inter_domain_left_edge, inter_domain_right_edge,
 		     inter_periodic_left, inter_periodic_right,
-<<<<<<< HEAD
 		     inter_domain_mins, inter_domain_maxs, 
-		     use_sliding_midpoint, true);
-=======
-		     inter_domain_mins, inter_domain_maxs, 0, true);
->>>>>>> 196f2f7b
+		     0, use_sliding_midpoint, true);
     // Consolidate nodes
     double _tb = begin_time();
     out->root = build(out, 0, out->npts,
